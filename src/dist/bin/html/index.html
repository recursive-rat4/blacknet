<!--
  ~ Copyright (c) 2018 Pavel Vasin
  ~
  ~ Licensed under the Jelurida Public License version 1.1
  ~ for the Blacknet Public Blockchain Platform (the "License");
  ~ you may not use this file except in compliance with the License.
  ~ See the LICENSE.txt file at the top-level directory of this distribution.
  -->

<!DOCTYPE html>
<html lang="en">
<head>
<<<<<<< HEAD
    <meta charset="UTF-8">
    <title>Blacknet</title>
    <link rel="stylesheet" href="css/index.css">
=======
  <meta charset="UTF-8">
  <title>Blacknet</title>
  <link rel="stylesheet" href="css/index.css" />
>>>>>>> 3eba169c
</head>
<body>

<header>
<h1>Blacknet</h1>
<p id="info_height"></p>
<p id="info_connections"></p>
</header>

<div class="container">

<div>
  <fieldset>
    <legend>Start staking</legend>
    <div class="field-row">
    <label>Mnemonic</label>
    <input type="password" id="start_staking_mnemonic">
    </div>
    <div class="field-row">
    <label>Result</label>
    <input type="text" id="start_staking_result" readonly>
    </div>
    <button onclick="start_staking();">Start staking</button>
  </fieldset>

  <fieldset>
    <legend>Get balance</legend>
    <div class="field-row">
    <label>Account</label>
    <input type="text" id="balance_account">
    </div>
    <div class="field-row">
    <label>Result</label>
    <input type="text" id="balance_result" readonly>
    </div>
    <button onclick="balance();">Get balance</button>
  </fieldset>

  <fieldset>
    <legend>Transfer</legend>
    <div class="field-row">
    <label>Mnemonic</label>
    <input type="password" id="transfer_mnemonic">
    </div>
    <div class="field-row">
    <label>Fee</label>
    <input type="text" id="transfer_fee">
    </div>
    <div class="field-row">
    <label>Amount</label>
    <input type="text" id="transfer_amount">
    </div>
    <div class="field-row">
    <label>To</label>
    <input type="text" id="transfer_to">
    </div>
    <div class="field-row">
    <label>Message</label>
    <input type="text" id="transfer_message">
    </div>
    <div class="field-row">
    <label>Encrypted</label>
    <input type="checkbox" id="transfer_encrypted">
    </div>
    <div class="field-row">
    <label>Result</label>
    <input type="text" id="transfer_result" readonly>
    </div>
    <button onclick="transfer();">Transfer</button>
  </fieldset>

  <fieldset>
    <legend>Sign message</legend>
    <div class="field-row">
    <label>Mnemonic</label>
    <input type="password" id="sign_mnemonic">
    </div>
    <div class="field-row">
    <label>Message</label>
    <input type="text" id="sign_message">
    </div>
    <div class="field-row">
    <label>Result</label>
    <input type="text" id="sign_result" readonly>
    </div>
    <button onclick="sign();">Sign message</button>
  </fieldset>

<<<<<<< HEAD
  <fieldset>
    <legend>Verify message</legend>
    <div class="field-row">
    <label>Account</label>
    <input type="text" id="verify_account">
    </div>
    <div class="field-row">
    <label>Signature</label>
    <input type="text" id="verify_signature">
    </div>
    <div class="field-row">
    <label>Message</label>
    <input type="text" id="verify_message">
    </div>
    <div class="field-row">
    <label>Result</label>
    <input type="text" id="verify_result" readonly>
    </div>
    <button onclick="verify();">Verify message</button>
  </fieldset>

  <fieldset>
    <legend>Mnemonic info</legend>
    <div class="field-row">
    <label>Mnemonic</label>
    <input type="password" id="mnemonic_info">
    </div>
    <div class="field-row">
    <label>Result</label>
    <input type="text" id="mnemonic_info_result" readonly>
    </div>
    <button onclick="mnemonic_info();">Mnemonic info</button>
  </fieldset>
</div>

<div>
  <table id="node-table">
  <caption>Connected Nodes</caption>
  <thead>
  <tr><td>IP</td><td class="narrow">Ping</td><td>Bytes Read</td><td>Bytes Written</td><td class="narrow">In/Out</td></tr>
  </thead>
  <tbody id="node-list">
  </tbody>
  </table>
  <!-- <template> is poplulated by display_node_list() -->
  <template id="node-row">
  <tr>
    <td></td>
    <td class="narrow"></td>
    <td></td>
    <td></td>
    <td class="narrow"></td>
  </tr>
  </template>
</div>

<div>
  <table id="block-table">
  <caption>Recent Blocks</caption>
  <thead>
  <tr><td class="narrow">Height</td><td>Hash</td><td class="narrow">Size</td><td class="narrow">Time</td><td class="narrow">Txns</td><td>Generator</td></tr>
  </thead>
  <tbody id="block-list">
  </tbody>
  </table>
  <!-- <template> is poplulated by display_block_list() -->
  <template id="block-row">
  <tr>
    <td class="narrow"></td>
    <td></td>
    <td class="narrow"></td>
    <td class="narrow"></td>
    <td class="narrow"></td>
    <td></td>
  </tr>
  </template>
</div>

</div> <!-- End container div -->

<footer>
<ul id="api-menu">
  <li onclick="display_api_json_result('peerinfo');" class="menu-item">peerinfo</li>
  <li onclick="display_api_json_result('nodeinfo');" class="menu-item">nodeinfo</li>
  <li onclick="display_api_json_result('ledger');" class="menu-item">ledger</li>
  <li onclick="display_api_json_result('peerdb');" class="menu-item">peerdb</li>
</ul>
<pre id='api-json-result'></pre>
</footer>
=======
  <div class="container">

    <div>
      <fieldset>
        <legend>Start staking</legend>
        <div class="field-row">
          <label>Mnemonic</label>
          <input type="password" id="start_staking_mnemonic">
        </div>
        <div class="field-row">
          <label>Result</label>
          <input type="text" id="start_staking_result" readonly>
        </div>
        <button onclick="start_staking();">Start staking</button>
      </fieldset>

      <fieldset>
        <legend>Get balance</legend>
        <div class="field-row">
          <label>Account</label>
          <input type="text" id="balance_account">
        </div>
        <div class="field-row">
          <label>Result</label>
          <input type="text" id="balance_result" readonly>
        </div>
        <button onclick="balance();">Get balance</button>
      </fieldset>

      <fieldset>
        <legend>Transfer</legend>
        <div class="field-row">
          <label>Mnemonic</label>
          <input type="password" id="transfer_mnemonic">
        </div>
        <div class="field-row">
          <label>Fee</label>
          <input type="text" id="transfer_fee">
        </div>
        <div class="field-row">
          <label>Amount</label>
          <input type="text" id="transfer_amount">
        </div>
        <div class="field-row">
          <label>To</label>
          <input type="text" id="transfer_to">
        </div>
        <div class="field-row">
          <label>Message</label>
          <input type="text" id="transfer_message">
        </div>
        <div class="field-row">
          <label>Encrypted</label>
          <input type="checkbox" id="transfer_encrypted">
        </div>
        <div class="field-row">
          <label>Result</label>
          <input type="text" id="transfer_result" readonly>
        </div>
        <button onclick="transfer();">Transfer</button>
      </fieldset>

      <fieldset>
        <legend>Sign message</legend>
        <div class="field-row">
          <label>Mnemonic</label>
          <input type="password" id="sign_mnemonic">
        </div>
        <div class="field-row">
          <label>Message</label>
          <input type="text" id="sign_message">
        </div>
        <div class="field-row">
          <label>Result</label>
          <input type="text" id="sign_result" readonly>
        </div>
        <button onclick="sign();">Sign message</button>
      </fieldset>

      <fieldset>
        <legend>Verify message</legend>
        <div class="field-row">
          <label>Account</label>
          <input type="text" id="verify_account">
        </div>
        <div class="field-row">
          <label>Signature</label>
          <input type="text" id="verify_signature">
        </div>
        <div class="field-row">
          <label>Message</label>
          <input type="text" id="verify_message">
        </div>
        <div class="field-row">
          <label>Result</label>
          <input type="text" id="verify_result" readonly>
        </div>
        <button onclick="verify();">Verify message</button>
      </fieldset>

      <fieldset>
        <legend>Mnemonic info</legend>
        <div class="field-row">
          <label>Mnemonic</label>
          <input type="password" id="mnemonic_info">
        </div>
        <div class="field-row">
          <label>Result</label>
          <input type="text" id="mnemonic_info_result" readonly>
        </div>
        <button onclick="mnemonic_info();">Mnemonic info</button>
      </fieldset>
    </div>

    <div>
      <table id="node-table">
        <caption>Connected Nodes</caption>
        <thead>
          <tr>
            <td>IP</td>
            <td class="narrow">Ping</td>
            <td>Bytes Read</td>
            <td>Bytes Written</td>
            <td class="narrow">In/Out</td>
          </tr>
        </thead>
        <tbody id="node-list">
        </tbody>
      </table>
      <!-- <template> is poplulated by display_node_list() -->
      <template id="node-row">
        <tr>
          <td></td>
          <td class="narrow"></td>
          <td></td>
          <td></td>
          <td class="narrow"></td>
        </tr>
      </template>
    </div>

    <div>
      <table id="block-table">
        <caption>Recent Blocks</caption>
        <thead>
          <tr>
            <td class="narrow">Height</td>
            <td>Hash</td>
            <td class="narrow">Size</td>
            <td class="narrow">Time</td>
            <td class="narrow">Txns</td>
            <td>Generator</td>
          </tr>
        </thead>
        <tbody id="block-list">
        </tbody>
      </table>
      <!-- <template> is poplulated by display_block_list() -->
      <template id="block-row">
        <tr>
          <td class="narrow"></td>
          <td></td>
          <td class="narrow"></td>
          <td class="narrow"></td>
          <td class="narrow"></td>
          <td></td>
        </tr>
      </template>
    </div>

  </div>
  <!-- End container div -->

  <footer>
    <ul id="api-menu">
      <li onclick="display_api_json_result('peerinfo');" class="menu-item">peerinfo</li>
      <li onclick="display_api_json_result('nodeinfo');" class="menu-item">nodeinfo</li>
      <li onclick="display_api_json_result('ledger');" class="menu-item">ledger</li>
      <li onclick="display_api_json_result('peerdb');" class="menu-item">peerdb</li>
    </ul>
    <pre id='api-json-result'></pre>
  </footer>
>>>>>>> 3eba169c

<script type="text/javascript" src="js/index.js"></script>
</body>

</html><|MERGE_RESOLUTION|>--- conflicted
+++ resolved
@@ -9,195 +9,21 @@
 
 <!DOCTYPE html>
 <html lang="en">
+
 <head>
-<<<<<<< HEAD
-    <meta charset="UTF-8">
-    <title>Blacknet</title>
-    <link rel="stylesheet" href="css/index.css">
-=======
   <meta charset="UTF-8">
   <title>Blacknet</title>
-  <link rel="stylesheet" href="css/index.css" />
->>>>>>> 3eba169c
+  <link rel="stylesheet" href="css/index.css">
 </head>
+
 <body>
 
-<header>
-<h1>Blacknet</h1>
-<p id="info_height"></p>
-<p id="info_connections"></p>
-</header>
-
-<div class="container">
-
-<div>
-  <fieldset>
-    <legend>Start staking</legend>
-    <div class="field-row">
-    <label>Mnemonic</label>
-    <input type="password" id="start_staking_mnemonic">
-    </div>
-    <div class="field-row">
-    <label>Result</label>
-    <input type="text" id="start_staking_result" readonly>
-    </div>
-    <button onclick="start_staking();">Start staking</button>
-  </fieldset>
-
-  <fieldset>
-    <legend>Get balance</legend>
-    <div class="field-row">
-    <label>Account</label>
-    <input type="text" id="balance_account">
-    </div>
-    <div class="field-row">
-    <label>Result</label>
-    <input type="text" id="balance_result" readonly>
-    </div>
-    <button onclick="balance();">Get balance</button>
-  </fieldset>
-
-  <fieldset>
-    <legend>Transfer</legend>
-    <div class="field-row">
-    <label>Mnemonic</label>
-    <input type="password" id="transfer_mnemonic">
-    </div>
-    <div class="field-row">
-    <label>Fee</label>
-    <input type="text" id="transfer_fee">
-    </div>
-    <div class="field-row">
-    <label>Amount</label>
-    <input type="text" id="transfer_amount">
-    </div>
-    <div class="field-row">
-    <label>To</label>
-    <input type="text" id="transfer_to">
-    </div>
-    <div class="field-row">
-    <label>Message</label>
-    <input type="text" id="transfer_message">
-    </div>
-    <div class="field-row">
-    <label>Encrypted</label>
-    <input type="checkbox" id="transfer_encrypted">
-    </div>
-    <div class="field-row">
-    <label>Result</label>
-    <input type="text" id="transfer_result" readonly>
-    </div>
-    <button onclick="transfer();">Transfer</button>
-  </fieldset>
-
-  <fieldset>
-    <legend>Sign message</legend>
-    <div class="field-row">
-    <label>Mnemonic</label>
-    <input type="password" id="sign_mnemonic">
-    </div>
-    <div class="field-row">
-    <label>Message</label>
-    <input type="text" id="sign_message">
-    </div>
-    <div class="field-row">
-    <label>Result</label>
-    <input type="text" id="sign_result" readonly>
-    </div>
-    <button onclick="sign();">Sign message</button>
-  </fieldset>
-
-<<<<<<< HEAD
-  <fieldset>
-    <legend>Verify message</legend>
-    <div class="field-row">
-    <label>Account</label>
-    <input type="text" id="verify_account">
-    </div>
-    <div class="field-row">
-    <label>Signature</label>
-    <input type="text" id="verify_signature">
-    </div>
-    <div class="field-row">
-    <label>Message</label>
-    <input type="text" id="verify_message">
-    </div>
-    <div class="field-row">
-    <label>Result</label>
-    <input type="text" id="verify_result" readonly>
-    </div>
-    <button onclick="verify();">Verify message</button>
-  </fieldset>
-
-  <fieldset>
-    <legend>Mnemonic info</legend>
-    <div class="field-row">
-    <label>Mnemonic</label>
-    <input type="password" id="mnemonic_info">
-    </div>
-    <div class="field-row">
-    <label>Result</label>
-    <input type="text" id="mnemonic_info_result" readonly>
-    </div>
-    <button onclick="mnemonic_info();">Mnemonic info</button>
-  </fieldset>
-</div>
-
-<div>
-  <table id="node-table">
-  <caption>Connected Nodes</caption>
-  <thead>
-  <tr><td>IP</td><td class="narrow">Ping</td><td>Bytes Read</td><td>Bytes Written</td><td class="narrow">In/Out</td></tr>
-  </thead>
-  <tbody id="node-list">
-  </tbody>
-  </table>
-  <!-- <template> is poplulated by display_node_list() -->
-  <template id="node-row">
-  <tr>
-    <td></td>
-    <td class="narrow"></td>
-    <td></td>
-    <td></td>
-    <td class="narrow"></td>
-  </tr>
-  </template>
-</div>
-
-<div>
-  <table id="block-table">
-  <caption>Recent Blocks</caption>
-  <thead>
-  <tr><td class="narrow">Height</td><td>Hash</td><td class="narrow">Size</td><td class="narrow">Time</td><td class="narrow">Txns</td><td>Generator</td></tr>
-  </thead>
-  <tbody id="block-list">
-  </tbody>
-  </table>
-  <!-- <template> is poplulated by display_block_list() -->
-  <template id="block-row">
-  <tr>
-    <td class="narrow"></td>
-    <td></td>
-    <td class="narrow"></td>
-    <td class="narrow"></td>
-    <td class="narrow"></td>
-    <td></td>
-  </tr>
-  </template>
-</div>
-
-</div> <!-- End container div -->
-
-<footer>
-<ul id="api-menu">
-  <li onclick="display_api_json_result('peerinfo');" class="menu-item">peerinfo</li>
-  <li onclick="display_api_json_result('nodeinfo');" class="menu-item">nodeinfo</li>
-  <li onclick="display_api_json_result('ledger');" class="menu-item">ledger</li>
-  <li onclick="display_api_json_result('peerdb');" class="menu-item">peerdb</li>
-</ul>
-<pre id='api-json-result'></pre>
-</footer>
-=======
+  <header>
+    <h1>Blacknet</h1>
+    <p id="info_height"></p>
+    <p id="info_connections"></p>
+  </header>
+
   <div class="container">
 
     <div>
@@ -380,9 +206,9 @@
     </ul>
     <pre id='api-json-result'></pre>
   </footer>
->>>>>>> 3eba169c
-
-<script type="text/javascript" src="js/index.js"></script>
+
+  <script type="text/javascript" src="js/jquery-3.3.1.min.js"></script>
+  <script type="text/javascript" src="js/index.js"></script>
 </body>
 
 </html>