/*
 * Copyright (c) 2018-2019 Blacknet Team
 *
 * Licensed under the Jelurida Public License version 1.1
 * for the Blacknet Public Blockchain Platform (the "License");
 * you may not use this file except in compliance with the License.
 * See the LICENSE.txt file at the top-level directory of this distribution.
 */

void function () {

    const Blacknet = {};
    const DEFAULT_CONFIRMATIONS = 10;
    const blockListEl = $('#block-list'), apiVersion = "/api/v2", body = $("body");;
    const progressStats = $('.progress-stats, .progress-stats-text');
    const dialogPassword = $('.dialog.password'), dialogConfirm = $('.dialog.confirm'), mask = $('.mask');
    const account = localStorage.account;
    const dialogAccount = $('.dialog.account');
    const notificationNode = $('.notification.tx').first();
    const txList = $('#tx-list');

    Blacknet.explorer = {
        host : 'https://blnscan.io',
        block: '/',
        tx: '/',
        account: '/'
    };

    if(localStorage.explorer){
        Blacknet.explorer = JSON.parse(localStorage.explorer);
    }

    Blacknet.init = async function () {

        await Blacknet.wait(1000);
        
        if (account) {

            mask.removeClass('init').hide();
            dialogAccount.hide();
            Blacknet.showProgress();

            $('.overview').find('.overview_account').text(account);

            if (localStorage.isStaking) {
                $('.is_staking').text(localStorage.isStaking);
            }

            mask.on('click', function () {
                mask.hide();
                dialogPassword.hide();
                dialogConfirm.hide();
            });
        } else {
            dialogAccount.find('.spinner').hide();
            dialogAccount.find('.account-input').show();
            dialogAccount.find('.enter').unbind().on('click', async function () {

                let account = dialogAccount.find('.account_text').val();
                account = $.trim(account);

                if(Blacknet.verifyAccount(account)) {
                    localStorage.account = account;
                }else if(Blacknet.verifyMnemonic(account)){
                    account = await Blacknet.mnemonicToAddress(account);
                    localStorage.account = account;
                } else {
                    Blacknet.message("Invalid account/mnemonic", "warning")
                    dialogAccount.find('.account_text').focus()
                    return 
                }
                location.reload();
            });
        }
    };

    Blacknet.mnemonicToAddress = async function (mnemonic) {
        let postdata = {
            mnemonic: mnemonic
        };
        let mnemonicInfo = await Blacknet.postPromise("/mnemonic", postdata, true);
<<<<<<< HEAD
=======
        // mnemonicInfo = JSON.parse(mnemonicInfo);
>>>>>>> c2c81e6c
        return mnemonicInfo.address;
    };

    /**
     * account balance
     * @method balance
     * @for Blacknet
     * @param {null} 
     * @return {null}
     */
    Blacknet.balance = async function () {

        let balance = $('.overview_balance'),
            confirmedBalance = $('.overview_confirmed_balance'),
            stakingBalance = $('.overview_staking_balance');;

        $.getJSON(apiVersion + '/account/' + account + '/', function (data) {
            balance.html(Blacknet.toBLNString(data.balance));
            confirmedBalance.html(Blacknet.toBLNString(data.confirmedBalance));
            stakingBalance.html(Blacknet.toBLNString(data.stakingBalance));

        }).fail(function () {
            balance.html('0.00000000 BLN');
        });
    };

    Blacknet.toBLNString = function (number) {
        return new BigNumber(number).dividedBy(1e8).toFixed(8) + ' BLN';
    };



    Blacknet.renderStatus = function () {

        let network = $('.network');
        let warnings = $('.overview_warnings'), warnings_row = $('.overview_warnings_row');
        let ledger = Blacknet.ledger, nodeinfo = Blacknet.nodeinfo;

        network.find('.height').html(ledger.height);
        network.find('.supply').html(new BigNumber(ledger.supply).dividedBy(1e8).toFixed(0));
        network.find('.connections').text(nodeinfo.outgoing + nodeinfo.incoming);
        $('.overview_version').text(nodeinfo.version);

        if (nodeinfo.warnings.length > 0) {
            warnings.text(nodeinfo.warnings);
            warnings_row.show();
        } else {
            warnings.text("");
            warnings_row.hide();
        }
    };

    Blacknet.renderOverview = function () {

        let ledger = Blacknet.ledger;

        for (let key in ledger) {

            let value = ledger[key];
            if (key == 'blockTime') {
                value = Blacknet.unix_to_local_time(value);
                Blacknet.renderProgressBar(ledger[key]);
            } else if(key == 'height' || key == 'blockHash'){
                $('.overview_' + key).prop('href', 'https://www.blnscan.io/' + value);
            }else if (key == 'supply') {
                value = new BigNumber(value).dividedBy(1e8) + ' BLN';
            }
            $('.overview_' + key).text(value);
        }
    };

    Blacknet.renderProgressBar = async function (timestamp) {

        let secs = Date.now() / 1000 - timestamp, totalSecs, pecent, timeBehindText = "", now = Date.now();
        let HOUR_IN_SECONDS = 60 * 60;
        let DAY_IN_SECONDS = 24 * 60 * 60;
        let WEEK_IN_SECONDS = 7 * 24 * 60 * 60;
        let YEAR_IN_SECONDS = 31556952; // Average length of year in Gregorian calendar

        if (secs < 5 * 60) {
            timeBehindText = undefined;
        } else if (secs < 2 * DAY_IN_SECONDS) {
            timeBehindText = (secs / HOUR_IN_SECONDS).toFixed(2) + " hour(s)";
        } else if (secs < 2 * WEEK_IN_SECONDS) {
            timeBehindText = (secs / DAY_IN_SECONDS).toFixed(2) + " day(s)";
        } else if (secs < YEAR_IN_SECONDS) {
            timeBehindText = (secs / WEEK_IN_SECONDS).toFixed(2) + " week(s)";
        } else {
            let years = secs / YEAR_IN_SECONDS;
            let remainder = secs % YEAR_IN_SECONDS;
            timeBehindText = years.toFixed(2) + " year(s) and " + remainder.toFixed(2) + "week(s)";
        }

        if (!Blacknet.startTime) {

            const GENESIS_TIME = 1545555600;
            Blacknet.startTime = GENESIS_TIME;
        }
        Blacknet.timeBehindText = timeBehindText;

        if (timeBehindText == undefined) {
            progressStats.hide();
            return;
        }

        totalSecs = Date.now() / 1000 - Blacknet.startTime;
        pecent = (secs * 100) / totalSecs;

        pecent = 100 - pecent;

        $('.progress-bar').css('width', `${pecent}%`);
        $('.progress-stats-text').text(timeBehindText + " behind");
    }

    Blacknet.showProgress = function () {

        if (Blacknet.timeBehindText != undefined) {
            progressStats.show();
        }
    };

    Blacknet.get = function (url, callback) {

        return $.get(apiVersion + url, callback);
    };

    Blacknet.getPromise = function (url, type) {

        return type == 'json' ? $.getJSON(apiVersion + url) : $.get(apiVersion + url);
    };

    Blacknet.post = function (url, data, callback, fail) {

        let options = {
            url: apiVersion + url,
            data: data,
            type: 'POST',
            success: callback,
            fail: fail
        };

        return $.ajax(options);
    };

    Blacknet.postPromise = function (url, data, isNeedAlert) {

        return $.post(apiVersion + url, data).fail(function (res) {
            if (isNeedAlert && res.responseText) alert(res.responseText);
        });
    };

    Blacknet.sendMoney = function (mnemonic, amount, to, message, encrypted, callback) {

        let fee = 100000, amountText;

        amountText = new BigNumber(amount).toFixed(8);
        amount = new BigNumber(amount).times(1e8).toNumber();

        Blacknet.confirm('Are you sure you want to send?\n\n' + amountText + ' BLN to \n' +
        to + '\n\n0.001 BLN added as transaction fee?', function(flag){
            if(flag){

                let postdata = {
                    mnemonic: mnemonic,
                    amount: amount,
                    fee: fee,
                    to: to,
                    message: message,
                    encrypted: encrypted
                };
                Blacknet.post('/transfer', postdata, callback);
            }
        })
    };

    Blacknet.lease = function (mnemonic, type, amount, to, height, callback) {

        let fee = 100000, amountText, type_text = type == 'lease' ? 'lease' : 'cancel lease';

        amountText = new BigNumber(amount).toFixed(8);
        amount = new BigNumber(amount).times(1e8).toNumber();

        Blacknet.confirm('Are you sure you want to ' + type_text + '?\n\n' + amountText +
        ' BLN to \n' + to + '\n\n0.001 BLN added as transaction fee?', function(flag){
            if(flag){

                let postdata = {
                    mnemonic: mnemonic,
                    amount: amount,
                    fee: fee,
                    to: to
                };

                if(height) {
                    postdata.height = height;
                }

                Blacknet.post('/' + type, postdata, callback);
            }
        })
    };

    Blacknet.wait = function (timeout) {
        return new Promise(function (resolve, reject) {
            setTimeout(function () {
                resolve();
            }, timeout);
        });
    };

    Blacknet.unix_to_local_time = function (unix_timestamp) {

        let date = new Date(unix_timestamp * 1000);
        let hours = "0" + date.getHours();
        let minutes = "0" + date.getMinutes();
        let seconds = "0" + date.getSeconds();
        let day = date.getDate();
        let year = date.getFullYear();
        let month = date.getMonth() + 1;

        return year + "-" + ('0' + month).substr(-2) + "-" +
            ('0' + day).substr(-2) + " " + hours.substr(-2) + ':' + minutes.substr(-2) + ':' + seconds.substr(-2);
    }

    Blacknet.addBlock = async function (hash, height) {

        let url = `/block/${hash}`;
        let block = await Blacknet.getPromise(url, 'json');

        Blacknet.template.block(blockListEl, block, height, false);

        return block.previous
    }

    Blacknet.initRecentBlocks = async function () {

        let i = 0;
        let hash = Blacknet.ledger.blockHash;
        let height = Blacknet.ledger.height;

        if (height < 36) return;

        while (i++ < 35) {
            hash = await Blacknet.addBlock(hash, height);
            height--;
        }
    }

    Blacknet.serializeTx = function (transactions) {

        let tx, txs = [];

        while (transactions.length) {

            let tmp = transactions.shift();

            if (typeof tmp == 'string') {

                tx = { hash: tmp };
            } else {
                tx.height = tmp.height;
                tx.time = tmp.time;
                txs.push(tx);
            }
        }

        txs.sort(function (x, y) {
            return y.height - x.height;
        });
        return txs;
    }

    Blacknet.initRecentTransactions = async function () {

        let data = await Blacknet.getPromise('/wallet/transactions/' + account, 'json');
        let transactions = data.transactions;
        let array = [];
        
        array = Blacknet.serializeTx(transactions);
        Blacknet.txdb = {};
        Blacknet.txIndex = array;
        Blacknet.renderLeaseOption(array);

        await Blacknet.renderTxs(array);
        Blacknet.renderTxOption();
    };

    Blacknet.renderTxOption = function(){

        // let txTypeNode = $('#tx-type'), list = Blacknet.txIndex, txCount = {};

        // txTypeNode.find('option[value="rat4"]').text('All ('+list.length + ')');

        // for(let tx of Blacknet.txIndex){

        //     if(txCount[tx.type])
        // }


    };

    Blacknet.renderTxs = async function(txArray){

        let defaultTxAmount = 100, txProgress = $('.tx-progress'),
            showMore = $('.tx-foot .show_more_txs'),
            noTxYet = $('.tx-foot .no_tx_yet');

        txArray.length == 0 ? noTxYet.show() : noTxYet.hide();
        txProgress.hide();
        txList.html('');

        Blacknet.currentTxIndex = txArray;

        for(let tx of txArray){

            if(defaultTxAmount-- < 1){
                break;
            }
            await Blacknet.processTransaction(tx);
        }

        if ( defaultTxAmount < 0) {
            showMore.show();
        }

    };

    Blacknet.processTransaction = async function (data) {

        let tx = Blacknet.txdb[data.height + data.time];

        if (tx) {
            await Blacknet.renderTransaction(tx);
            return;
        }

        tx = await Blacknet.getPromise('/wallet/transaction/' + data.hash + '/false', 'json');
        tx.height = data.height;
        tx.time = data.time;
        Blacknet.txdb[data.height + data.time] = tx;
        await Blacknet.renderTransaction(tx);
    };

    Blacknet.showMoreTxs = async function () {

        let transactions = Blacknet.currentTxIndex.slice(100);
        let node = $('.tx-item:last-child');

        time = +node[0].dataset.time || 0;

        for(let tx of transactions){
            await Blacknet.processTransaction(tx);
        }
    };

    Blacknet.renderLeaseOption = async function (txns) {


        let outLeases = await Blacknet.getPromise('/wallet/outleases/' + account, 'json');
        let accounts = [], aobj = {}, hobj = {}, height = [];

        if (outLeases.length == 0) return;

        outLeases.map(function (tx) {
            aobj[tx.publicKey] = '';
            hobj[tx.height] = '';
        });

        accounts = Object.keys(aobj);
        height = Object.keys(hobj);

        accounts.forEach(function (account) {

            $('#cancel_lease_to').append($("<option></option>").attr("value", account).text(account));
        });

        height.forEach(function (account) {

            $('#cancel_lease_height').append($("<option></option>").attr("value", account).text(account));
        });

        $('.cancel_lease_tab').show();
    };

    Blacknet.renderTransaction = async function (tx, prepend) {

        let node = txList.find('.txhash' + tx.height + tx.time);
        if (typeof tx.height == 'undefined') {
            tx.height = 0;
        }
        // if tx already render, update status
        if (node.html()) {
            await Blacknet.renderTxStatus(0, node[0]);
            return;
        }

        node = await Blacknet.template.transaction(tx, account);
        prepend ? node.prependTo(txList) : node.appendTo(txList);
    };

    Blacknet.getStatusText = async function (height, hash) {

        let confirmations = Blacknet.ledger.height - height + 1, statusText = 'Confirmed';
        if (height == 0) {

            confirmations = await Blacknet.getPromise('/wallet/confirmations/' + hash);
            statusText = `${confirmations} Confirmations`;

        } else if (confirmations < DEFAULT_CONFIRMATIONS) {

            statusText = `${confirmations} Confirmations`;
        }
        return statusText;
    };

    Blacknet.getTxType = function (tx) {

        let txType = ["Transfer", "Burn", "Lease", "CancelLease", "Bundle", "CreateHTLC",
            "UnlockHTLC", "RefundHTLC", "SpendHTLC", "CreateMultisig", "SpendMultisig"];

        let type = txType[tx.type];

        if (tx.type == 254) {
            type = 'Generated';
        }

        if (tx.type == 0) {
            if (tx.from == account) {
                type = "Sent to";
            } else {
                type = "Received from";
            }
        }
        return type;
    };

    Blacknet.getFormatBalance = function (balance) {

        return new BigNumber(balance).dividedBy(1e8).toFixed(8) + ' BLN';
    };

    Blacknet.newTransactionNotify = function (tx) {

        let notification = notificationNode.clone();
        let time = Blacknet.unix_to_local_time(tx.time);
        let type = Blacknet.getTxType(tx), amount = Blacknet.getFormatBalance(tx.data.amount);;

        if (type == 'Generated') {
            amount = Blacknet.getFormatBalance(tx.fee);
        }

        notification.find('.time').text(time);
        notification.find('.type').text(type);
        notification.find('.amount').text(amount);

        // notification.appendTo('body').show();

        // notification.delay(2000).animate({ top: "-100px", opacity: 0 }, 1000, function () {
        //     notification.remove();
        // });
    };
    Blacknet.renderTxStatus = async function (index, el) {

        let statusText, node = $(el).find('.status');

        if (node.text() == 'Confirmed') return;

        statusText = await Blacknet.getStatusText(el.dataset.height, el.dataset.hash);
        node.text(statusText);
    };



    Blacknet.refreshTxConfirmations = function () {

        $.each($('#tx-list tr'), Blacknet.renderTxStatus);
    };

    Blacknet.renderBlock = async function (block, height, prepend = true) {

        Blacknet.template.block(blockListEl, block, height, prepend);
    }

    Blacknet.throttle = function (fn, threshhold = 250) {

        let last, timer;

        return function () {

            let context = this;
            let args = arguments;
            let now = +new Date();

            if (last && now < last + threshhold) {
                clearTimeout(timer);

                timer = setTimeout(function () {
                    last = now;
                    fn.apply(context, args);
                }, threshhold);

            } else {
                last = now;
                fn.apply(context, args);
            }
        }
    }

    Blacknet.getPeerInfo = async function() {

        let peers = await Blacknet.getPromise('/peers', 'json');
        $('#peer-list').html('');
        peers.map(Blacknet.template.peer);
    }


    Blacknet.ready = async function (callback) {

        let lang = navigator.language || navigator.userLanguage;
        if (lang.indexOf('zh') !== -1) {
            i18n({ locale: 'zh' });
        } else if (lang.indexOf('ja') !== -1) {
            i18n({ locale: 'ja' });
        } else if (lang.indexOf('sk') !== -1) {
            i18n({ locale: 'sk' });
        } else if (lang.indexOf('de') !== -1) {
            i18n({ locale: 'de' });
        }

        Blacknet.init();
        await Blacknet.balance();
        await Blacknet.network();
        await Blacknet.initRecentBlocks();

        if (account) {
            await Blacknet.initRecentTransactions();
        }

        callback();
    };

    Blacknet.refreshBalance = async function () {

        await Blacknet.balance();
        // if (account) {
        //     await Blacknet.initRecentTransactions();
        // }
    };

    const timePeerInfo = Blacknet.throttle(Blacknet.getPeerInfo, 1000);
    Blacknet.network = async function () {

        Blacknet.ledger = await Blacknet.getPromise('/ledger', 'json');
        Blacknet.nodeinfo = await Blacknet.getPromise('/node', 'json');

        Blacknet.renderStatus();
        Blacknet.renderOverview();

        timePeerInfo();
    };

    /**
     * verify mnemonic
     * @method verifyMnemonic
     * @for Blacknet
     * @param {string} mnemonic
     * @return {boolean} true/false
     */
    Blacknet.verifyMnemonic = function(mnemonic){
        if(Object.prototype.toString.call(mnemonic) === "[object String]" && mnemonic.split(" ").length == 12){
            return true
        }
        return false
    }
    /**
     * verify account address
     * @method verifyAccount
     * @for Blacknet
     * @param {string} account
     * @return {boolean} true/false
     */
    Blacknet.verifyAccount = function(account){
        if(Object.prototype.toString.call(account) === "[object String]" && account.length > 21 && /^blacknet[a-z0-9]{59}$/.test(account)){
            return true
        }
        return false
    }
    /**
     * verify amount
     * @method verifyAmount
     * @for Blacknet
     * @param {string} amount
     * @return {boolean} true/false
     */
    Blacknet.verifyAmount = function(amount){
        if(/\d+/.test(amount) && amount > 0){
            return true
        }
        return false
    }
    /**
     * verify message
     * @method verifyMessage
     * @for Blacknet
     * @param {string} message
     * @return {boolean} true/false
     */
    Blacknet.verifyMessage = function(message){
        if(Object.prototype.toString.call(message) === "[object String]" && message.length > 0){
            return true
        }
        return false
    }
    /**
     * verify sign
     * @method verifySign
     * @for Blacknet
     * @param {string} sign
     * @return {boolean} true/false
     */
    Blacknet.verifySign = function(sign){
        if(Object.prototype.toString.call(sign) === "[object String]" && sign.length === 128){
            return true
        }
        return false
    }
    /**
     * verify network address
     * @method verifyNetworkAddress
     * @for Blacknet
     * @param {string} network address
     * @return {boolean} true/false
     */
    Blacknet.verifyNetworkAddress = function(address){
        // ipv4 | ipv6 | tor | i2p
        if(Object.prototype.toString.call(address) === "[object String]" && address.length >= 7 && address.length <= 70){
            return true
        }
        return false
    }
    /**
     * confirm dialog
     * @method confirm
     * @for Blacknet
     * @param {string} text
     * @param {function} fn
     * @return {null}
     */
    Blacknet.confirm = function(text, fn){
        mask.show();
        dialogConfirm.find(".body").html(text.replace(/\n/g, "<br/>"))
        dialogConfirm.show().find('.confirm, .cancel').unbind().on('click', function () {
             if(Object.prototype.toString.call(fn) === "[object Function]"){
                fn.call(this, $(this).hasClass("confirm"));
            }
            if(!dialogPassword.is(":visible")){
                mask.hide();
            }
            dialogConfirm.hide().find('.confirm').unbind();
            dialogConfirm.hide().find('.cancel').unbind();
        });
    }

    /**
     * message tips
     * @method message
     * @for Blacknet
     * @param {string} msg
     * @param {string} type
     * @return {null}
     */
    Blacknet.message = function(msg, type){
        if(window.i18nData && window.i18nData[msg.toLocaleLowerCase()]) {
            msg = window.i18nData[msg.toLocaleLowerCase()]
        }
        Blacknet.template.message(msg, type)
    }

    window.addEventListener('beforeunload', function (e) {

        if (window.isGenerated) {

            e.preventDefault();
            e.returnValue = '';
        }
    });


    

    window.Blacknet = Blacknet;
}();<|MERGE_RESOLUTION|>--- conflicted
+++ resolved
@@ -20,10 +20,10 @@
     const txList = $('#tx-list');
 
     Blacknet.explorer = {
-        host : 'https://blnscan.io',
-        block: '/',
-        tx: '/',
-        account: '/'
+        block: 'https://blnscan.io/',
+        blockHeight: 'https://blnscan.io/',
+        tx: 'https://blnscan.io/',
+        account: 'https://blnscan.io/'
     };
 
     if(localStorage.explorer){
@@ -79,10 +79,6 @@
             mnemonic: mnemonic
         };
         let mnemonicInfo = await Blacknet.postPromise("/mnemonic", postdata, true);
-<<<<<<< HEAD
-=======
-        // mnemonicInfo = JSON.parse(mnemonicInfo);
->>>>>>> c2c81e6c
         return mnemonicInfo.address;
     };
 
@@ -145,8 +141,10 @@
             if (key == 'blockTime') {
                 value = Blacknet.unix_to_local_time(value);
                 Blacknet.renderProgressBar(ledger[key]);
-            } else if(key == 'height' || key == 'blockHash'){
-                $('.overview_' + key).prop('href', 'https://www.blnscan.io/' + value);
+            } else if (key == 'height') {
+                $('.overview_height').prop('href', Blacknet.explorer.blockHeight + value);
+            } else if (key == 'blockHash') {
+                $('.overview_blockHash').prop('href', Blacknet.explorer.block + value);
             }else if (key == 'supply') {
                 value = new BigNumber(value).dividedBy(1e8) + ' BLN';
             }
