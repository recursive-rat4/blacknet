/*
 * Copyright (c) 2018 Pavel Vasin
 *
 * Licensed under the Jelurida Public License version 1.1
 * for the Blacknet Public Blockchain Platform (the "License");
 * you may not use this file except in compliance with the License.
 * See the LICENSE.txt file at the top-level directory of this distribution.
 */

package ninja.blacknet.api

import io.ktor.application.Application
import io.ktor.application.call
import io.ktor.application.install
import io.ktor.features.DefaultHeaders
import io.ktor.http.HttpStatusCode
import io.ktor.http.cio.websocket.CloseReason
import io.ktor.http.cio.websocket.Frame
import io.ktor.http.cio.websocket.close
import io.ktor.http.cio.websocket.readText
import io.ktor.http.content.files
import io.ktor.http.content.static
import io.ktor.response.respond
import io.ktor.response.respondRedirect
import io.ktor.routing.get
import io.ktor.routing.post
import io.ktor.routing.routing
import io.ktor.websocket.WebSockets
import io.ktor.websocket.webSocket
import kotlinx.coroutines.CoroutineScope
import kotlinx.coroutines.Dispatchers
import kotlinx.coroutines.channels.ClosedReceiveChannelException
import kotlinx.coroutines.channels.SendChannel
import kotlinx.coroutines.launch
import kotlinx.serialization.json.Json
import kotlinx.serialization.list
import mu.KotlinLogging
import ninja.blacknet.core.*
import ninja.blacknet.crypto.*
<<<<<<< HEAD
=======
import ninja.blacknet.db.PeerDB
import ninja.blacknet.db.LedgerDB
>>>>>>> 192da20d
import ninja.blacknet.network.Network
import ninja.blacknet.network.Node
import ninja.blacknet.serialization.SerializableByteArray
import ninja.blacknet.transaction.*
import ninja.blacknet.util.SynchronizedArrayList
import kotlin.coroutines.CoroutineContext

private val logger = KotlinLogging.logger {}

object APIServer : CoroutineScope {
    override val coroutineContext: CoroutineContext = Dispatchers.Default
    val blockNotify = SynchronizedArrayList<SendChannel<Frame>>()
    val transactionNotify = SynchronizedArrayList<Pair<SendChannel<Frame>, PublicKey>>()

    suspend fun blockNotify(hash: Hash) {
        blockNotify.forEach {
            launch {
                try {
                    it.send(Frame.Text(hash.toString()))
                } finally {
                }
            }
        }
    }

    suspend fun transactionNotify(hash: Hash, pubkey: PublicKey) {
        transactionNotify.forEach {
            launch {
                try {
                    if (it.second == pubkey)
                        it.first.send(Frame.Text(hash.toString()))
                } finally {
                }
            }
        }
    }
}

fun Application.main() {
    install(DefaultHeaders)
    install(WebSockets)

    routing {
        get("/") {
            call.respondRedirect("static/index.html")
        }

        static("static") {
            files("html")
        }

        webSocket("/api/v1/notify/block") {
            try {
                APIServer.blockNotify.add(outgoing)
                while (true) {
                    incoming.receive()
                }
            } catch (e: ClosedReceiveChannelException) {
            } finally {
                APIServer.blockNotify.remove(outgoing)
            }
        }

        webSocket("/api/v1/notify/transaction") {
            try {
                while (true) {
                    val string = (incoming.receive() as Frame.Text).readText()
                    val pubkey = Address.decode(string) ?: return@webSocket this.close(CloseReason(CloseReason.Codes.PROTOCOL_ERROR, "invalid account"))
                    APIServer.transactionNotify.add(Pair(outgoing, pubkey))
                }
            } catch (e: ClosedReceiveChannelException) {
                logger.info("WebSocket API client disconnected")
            } finally {
                APIServer.transactionNotify.removeIf { it.first == outgoing }
            }
        }

        get("/api/v1/peerinfo") {
            call.respond(Json.indented.stringify(PeerInfo.serializer().list, PeerInfo.getAll()))
        }

        get("/api/v1/nodeinfo") {
            call.respond(Json.indented.stringify(NodeInfo.serializer(), NodeInfo.get()))
        }

        get("/api/v1/peerdb") {
            call.respond(Json.indented.stringify(PeerDBInfo.serializer(), PeerDBInfo.get()))
        }

        get("/api/v1/blockdb") {
            call.respond(Json.indented.stringify(BlockDBInfo.serializer(), BlockDBInfo.get()))
        }

        get("/api/v1/blockdb/get/{hash}/{txdetail?}") {
            val hash = Hash.fromString(call.parameters["hash"]) ?: return@get call.respond(HttpStatusCode.BadRequest, "invalid hash")
            val txdetail = call.parameters["txdetail"]?.toBoolean() ?: false
            val ret = BlockInfo.get(hash, txdetail)
            if (ret != null)
                call.respond(Json.indented.stringify(BlockInfo.serializer(), ret))
            else
                call.respond(HttpStatusCode.NotFound, "block not found")
        }
        
        get("/api/v1/blockdb/getblockhash/{blockheight}") {
            
            val height = call.parameters["blockheight"]?.toInt() ?: return@get call.respond(HttpStatusCode.BadRequest, "invalid height")
            val ret = LedgerDB.getBlockHash(height)
            if (ret != null)
                call.respond(ret.toString())
            else
                call.respond(HttpStatusCode.NotFound, "block not found")
        }

        get("/api/v1/ledger") {
            call.respond(Json.indented.stringify(LedgerInfo.serializer(), LedgerInfo.get()))
        }

        get("/api/v1/ledger/get/{account}") {
            val pubkey = Address.decode(call.parameters["account"]) ?: return@get call.respond(HttpStatusCode.BadRequest, "invalid account")
            val ret = AccountInfo.get(pubkey)
            if (ret != null)
                call.respond(Json.indented.stringify(AccountInfo.serializer(), ret))
            else
                call.respond(HttpStatusCode.NotFound, "account not found")
        }

        get("/api/v1/txpool") {
            call.respond(Json.indented.stringify(TxPoolInfo.serializer(), TxPoolInfo.get()))
        }

        get("/api/v1/account/generate") {
            call.respond(Json.indented.stringify(MnemonicInfo.serializer(), MnemonicInfo.new()))
        }

        post("/api/v1/mnemonic/info/{mnemonic}") {
            val info = MnemonicInfo.fromString(call.parameters["mnemonic"]) ?: return@post call.respond(HttpStatusCode.BadRequest, "invalid mnemonic")

            call.respond(Json.indented.stringify(MnemonicInfo.serializer(), info))
        }

        post("/api/v1/transfer/{mnemonic}/{fee}/{amount}/{to}/{message?}/{encrypted?}") {
            val privateKey = Mnemonic.fromString(call.parameters["mnemonic"]) ?: return@post call.respond(HttpStatusCode.BadRequest, "invalid mnemonic")
            val from = privateKey.toPublicKey()
            val seq = TxPool.getSequence(from)
            val fee = call.parameters["fee"]?.toLong() ?: return@post call.respond(HttpStatusCode.BadRequest, "invalid fee")
            val amount = call.parameters["amount"]?.toLong() ?: return@post call.respond(HttpStatusCode.BadRequest, "invalid amount")
            val to = Address.decode(call.parameters["to"]) ?: return@post call.respond(HttpStatusCode.BadRequest, "invalid to")
            val message = Message.create(call.parameters["message"], call.parameters["encrypted"]?.toByte(), privateKey, to) ?: return@post call.respond(HttpStatusCode.BadRequest, "failed to create message")

            val data = Transfer(amount, to, message).serialize()
            val tx = Transaction.create(from, seq, fee, TxType.Transfer.type, data)
            val signed = tx.sign(privateKey)

            if (Node.broadcastTx(signed.first, signed.second, fee))
                call.respond(signed.first.toString())
            else
                call.respond("Transaction rejected")
        }

        post("/api/v1/burn/{mnemonic}/{fee}/{amount}/{message?}/") {
            val privateKey = Mnemonic.fromString(call.parameters["mnemonic"]) ?: return@post call.respond(HttpStatusCode.BadRequest, "invalid mnemonic")
            val from = privateKey.toPublicKey()
            val seq = TxPool.getSequence(from)
            val fee = call.parameters["fee"]?.toLong() ?: return@post call.respond(HttpStatusCode.BadRequest, "invalid fee")
            val amount = call.parameters["amount"]?.toLong() ?: return@post call.respond(HttpStatusCode.BadRequest, "invalid amount")
            val message = SerializableByteArray.fromString(call.parameters["message"].orEmpty()) ?: return@post call.respond(HttpStatusCode.BadRequest, "invalid message")

            val data = Burn(amount, message).serialize()
            val tx = Transaction.create(from, seq, fee, TxType.Burn.type, data)
            val signed = tx.sign(privateKey)

            if (Node.broadcastTx(signed.first, signed.second, fee))
                call.respond(signed.first.toString())
            else
                call.respond("Transaction rejected")
        }

        post("/api/v1/lease/{mnemonic}/{fee}/{amount}/{to}") {
            val privateKey = Mnemonic.fromString(call.parameters["mnemonic"]) ?: return@post call.respond(HttpStatusCode.BadRequest, "invalid mnemonic")
            val from = privateKey.toPublicKey()
            val seq = TxPool.getSequence(from)
            val fee = call.parameters["fee"]?.toLong() ?: return@post call.respond(HttpStatusCode.BadRequest, "invalid fee")
            val amount = call.parameters["amount"]?.toLong() ?: return@post call.respond(HttpStatusCode.BadRequest, "invalid amount")
            val to = Address.decode(call.parameters["to"]) ?: return@post call.respond(HttpStatusCode.BadRequest, "invalid to")

            val data = Lease(amount, to).serialize()
            val tx = Transaction.create(from, seq, fee, TxType.Lease.type, data)
            val signed = tx.sign(privateKey)

            if (Node.broadcastTx(signed.first, signed.second, fee))
                call.respond(signed.first.toString())
            else
                call.respond("Transaction rejected")
        }

        post("/api/v1/cancellease/{mnemonic}/{fee}/{amount}/{to}/{height}") {
            val privateKey = Mnemonic.fromString(call.parameters["mnemonic"]) ?: return@post call.respond(HttpStatusCode.BadRequest, "invalid mnemonic")
            val from = privateKey.toPublicKey()
            val seq = TxPool.getSequence(from)
            val fee = call.parameters["fee"]?.toLong() ?: return@post call.respond(HttpStatusCode.BadRequest, "invalid fee")
            val amount = call.parameters["amount"]?.toLong() ?: return@post call.respond(HttpStatusCode.BadRequest, "invalid amount")
            val to = Address.decode(call.parameters["to"]) ?: return@post call.respond(HttpStatusCode.BadRequest, "invalid to")
            val height = call.parameters["height"]?.toInt() ?: return@post call.respond(HttpStatusCode.BadRequest, "invalid height")

            val data = CancelLease(amount, to, height).serialize()
            val tx = Transaction.create(from, seq, fee, TxType.CancelLease.type, data)
            val signed = tx.sign(privateKey)

            if (Node.broadcastTx(signed.first, signed.second, fee))
                call.respond(signed.first.toString())
            else
                call.respond("Transaction rejected")
        }

        post("/api/v1/signmessage/{mnemonic}/{message}") {
            val privateKey = Mnemonic.fromString(call.parameters["mnemonic"]) ?: return@post call.respond(HttpStatusCode.BadRequest, "invalid mnemonic")
            val message = call.parameters["message"] ?: return@post call.respond(HttpStatusCode.BadRequest, "invalid message")

            val signature = Message.sign(privateKey, message)

            call.respond(signature.toString())
        }

        get("/api/v1/verifymessage/{account}/{signature}/{message}") {
            val pubkey = Address.decode(call.parameters["account"]) ?: return@get call.respond(HttpStatusCode.BadRequest, "invalid account")
            val signature = Signature.fromString(call.parameters["signature"]) ?: return@get call.respond(HttpStatusCode.BadRequest, "invalid signature")
            val message = call.parameters["message"] ?: return@get call.respond(HttpStatusCode.BadRequest, "invalid message")

            val result = Message.verify(pubkey, signature, message)

            call.respond(result.toString())
        }

        get("/api/v1/addpeer/{address}/{port?}") {
            val port = call.parameters["port"]?.toInt() ?: Node.DEFAULT_P2P_PORT
            val address = Network.parse(call.parameters["address"], port) ?: return@get call.respond(HttpStatusCode.BadRequest, "invalid address")

            try {
                Node.connectTo(address)
            } catch (e: Throwable) {
                call.respond(e.message ?: "unknown error")
                return@get
            }

            call.respond("Connected")
        }

        post("/api/v1/staker/start/{mnemonic}") {
            val privateKey = Mnemonic.fromString(call.parameters["mnemonic"]) ?: return@post call.respond(HttpStatusCode.BadRequest, "invalid mnemonic")

            call.respond(PoS.startStaker(privateKey).toString())
        }

        post("/api/v1/staker/stop/{mnemonic}") {
            val privateKey = Mnemonic.fromString(call.parameters["mnemonic"]) ?: return@post call.respond(HttpStatusCode.BadRequest, "invalid mnemonic")

            call.respond(PoS.stopStaker(privateKey).toString())
        }
    }
}<|MERGE_RESOLUTION|>--- conflicted
+++ resolved
@@ -37,11 +37,7 @@
 import mu.KotlinLogging
 import ninja.blacknet.core.*
 import ninja.blacknet.crypto.*
-<<<<<<< HEAD
-=======
-import ninja.blacknet.db.PeerDB
 import ninja.blacknet.db.LedgerDB
->>>>>>> 192da20d
 import ninja.blacknet.network.Network
 import ninja.blacknet.network.Node
 import ninja.blacknet.serialization.SerializableByteArray
@@ -144,10 +140,9 @@
             else
                 call.respond(HttpStatusCode.NotFound, "block not found")
         }
-        
-        get("/api/v1/blockdb/getblockhash/{blockheight}") {
-            
-            val height = call.parameters["blockheight"]?.toInt() ?: return@get call.respond(HttpStatusCode.BadRequest, "invalid height")
+
+        get("/api/v1/blockdb/getblockhash/{height}") {
+            val height = call.parameters["height"]?.toInt() ?: return@get call.respond(HttpStatusCode.BadRequest, "invalid height")
             val ret = LedgerDB.getBlockHash(height)
             if (ret != null)
                 call.respond(ret.toString())
